@use crate::{db::{Contact, Instance}, templates::admin};
@use activitystreams::iri_string::types::IriString;

@(instance: &Instance, software: Option<&str>, contact: Option<&Contact>, base: &IriString)

    <section class="instance">
      <h4 class="padded"><a href="@base">@instance.title</a></h4>
      <p class="padded">
        @if let Some(software) = software {
<<<<<<< HEAD
            Utilise @software, version @instance.version.
=======
        Running @software, version @instance.version.
>>>>>>> 89a9e20d
        }
	<br>
        @if instance.reg {
<<<<<<< HEAD
            @if instance.requires_approval {
                <span class="moderated">Inscriptions soumises à approbation.</span>
            } else{
		<span class="open">Inscriptions ouvertes.</span>
	    }
        } else{
            <span class="closed">Inscriptions fermées.</span>
        }
    </p>
    @if !instance.description.trim().is_empty() || contact.is_some() {
        <div class="instance-info">
            @if !instance.description.trim().is_empty() {
                <h5 class="instance-description">Description:</h5>
                <div class="description">
                    <div class="please-stay">
                        @Html(instance.description.trim())
                    </div>
                </div>
            }
            @if let Some(contact) = contact {
                <h5 class="instance-admin">Administré par:</h5>
                @:admin(contact, base)
            }
=======
        <br>Registration is open.
        @if instance.requires_approval {
        Accounts must be approved by an admin.
        }
        } else{
        Registration is closed
        }
      </p>
      @if !instance.description.trim().is_empty() || contact.is_some() {
      <div class="instance-info">
        @if !instance.description.trim().is_empty() {
        <h5 class="instance-description">@instance.title's description:</h5>
        <div class="description">
          <div class="please-stay">
            @Html(instance.description.trim())
          </div>
>>>>>>> 89a9e20d
        </div>
        }
        @if let Some(contact) = contact {
        <h5 class="instance-admin">@instance.title's admin:</h5>
        @:admin(contact, base)
        }
      </div>
      }
    </section><|MERGE_RESOLUTION|>--- conflicted
+++ resolved
@@ -7,18 +7,13 @@
       <h4 class="padded"><a href="@base">@instance.title</a></h4>
       <p class="padded">
         @if let Some(software) = software {
-<<<<<<< HEAD
-            Utilise @software, version @instance.version.
-=======
-        Running @software, version @instance.version.
->>>>>>> 89a9e20d
+        Utilise @software, version @instance.version.
         }
 	<br>
         @if instance.reg {
-<<<<<<< HEAD
             @if instance.requires_approval {
                 <span class="moderated">Inscriptions soumises à approbation.</span>
-            } else{
+            } else {
 		<span class="open">Inscriptions ouvertes.</span>
 	    }
         } else{
@@ -39,30 +34,10 @@
                 <h5 class="instance-admin">Administré par:</h5>
                 @:admin(contact, base)
             }
-=======
-        <br>Registration is open.
-        @if instance.requires_approval {
-        Accounts must be approved by an admin.
-        }
-        } else{
-        Registration is closed
-        }
-      </p>
-      @if !instance.description.trim().is_empty() || contact.is_some() {
-      <div class="instance-info">
-        @if !instance.description.trim().is_empty() {
-        <h5 class="instance-description">@instance.title's description:</h5>
-        <div class="description">
-          <div class="please-stay">
-            @Html(instance.description.trim())
-          </div>
->>>>>>> 89a9e20d
         </div>
-        }
         @if let Some(contact) = contact {
         <h5 class="instance-admin">@instance.title's admin:</h5>
         @:admin(contact, base)
         }
-      </div>
       }
     </section>