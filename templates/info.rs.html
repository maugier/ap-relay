--- conflicted
+++ resolved
@@ -8,19 +8,9 @@
   <h4 class="padded"><a href="@base">@authority</a></h4>
   }
   <p class="padded">
-    Running @info.software, version @info.version.
+    Utilise @info.software, version @info.version.
     @if info.reg {
-    Registration is open
+    Inscriptions ouvertes
     }
-<<<<<<< HEAD
-    <p class="padded">
-        Utilise @info.software, version @info.version.
-        @if info.reg {
-            Enregistrement ouvert.
-        }
-    </p>
-</article>
-=======
   </p>
-</section>
->>>>>>> 89a9e20d
+</section>