--- conflicted
+++ resolved
@@ -97,17 +97,8 @@
     let state = State::build(db.clone()).await?;
     let actors = ActorCache::new(db.clone());
 
-<<<<<<< HEAD
-    let job_server = create_workers(state.clone(), actors.clone(), media.clone(), config.clone());
-=======
-    let (manager, job_server) = create_workers(
-        db.clone(),
-        state.clone(),
-        actors.clone(),
-        media.clone(),
-        config.clone(),
-    );
->>>>>>> 1b1d3ac8
+    let (manager, job_server) =
+        create_workers(state.clone(), actors.clone(), media.clone(), config.clone());
 
     let bind_address = config.bind_address();
     HttpServer::new(move || {
